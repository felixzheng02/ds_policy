--- conflicted
+++ resolved
@@ -1,94 +1,57 @@
 import os
 import numpy as np
-<<<<<<< HEAD
-=======
-from scipy.io import loadmat, savemat
->>>>>>> a77906e1
+from scipy.io import loadmat
+from scipy.io import savemat 
 import pyLasaDataset as lasa
-from scipy.io    import loadmat, savemat
 
-<<<<<<< HEAD
+
+
+
 from damm.main   import damm   as damm_class
 from ds_opt.main import ds_opt as dsopt_class
 from util import load_tools, process_bag, plot_reference_trajectories_DS
 
-=======
+ 
+# sys.path.append(os.path.join(dir_path, 'ds_opt_ood'))
+# from ds_opt_ood.main import DsOpt as dsopt_class
 
-from damm.damm import damm as damm_class
-from util import load_tools, process_bag, plot_reference_trajectories_DS
-
- 
-dir_path     = os.path.dirname(os.path.realpath(__file__))
-sys.path.append(os.path.join(dir_path, 'ds_opt_ood'))
-from ds_opt_ood.main import DsOpt as dsopt_class
->>>>>>> a77906e1
-
-dir_path     = os.path.dirname(os.path.realpath(__file__))
-input_path   = os.path.join(dir_path, 'input.mat')
-output_path  = os.path.join(dir_path, 'output.json')
 
 '''
-Option 1 PC-GMM benchmark data: 
-    located in dataset/pc-gmm-data; must be renamed input.mat and placed under the root directory
-Option 2 DAMM demo data: 
-<<<<<<< HEAD
-    located in dataset/pc-gmm-data; must be renamed input.mat and placed under the root directory
-=======
-    located in dataset/damm-demo-data; must be renamed input.mat and placed under the root directory
->>>>>>> a77906e1
-Option 3 LASA benchmark dataset:   
-    need to specify the dataset by changing the name in data=lasa.DataSet.name 
+#############################################  Input method ###############################################
+#### 1. PC-GMM benchmark dataset; must be named input.mat and placed under the same directory #############
+#### 2. LASA benchmark dataset; need to specify the data by changing the name in data=lasa.DataSet.name ###
+#### 3. DAMM demo data; must be named all.mat and placed under the same directory #########################
 '''
 
-input_method = 3
-<<<<<<< HEAD
 
-if input_method == 1:
-=======
-
+input_method = 1
+dir_path     = os.path.dirname(os.path.realpath(__file__))
 
 if input_method == 1:
     input_path    = os.path.join(dir_path, 'input.mat')
     output_path   = os.path.join(dir_path, 'output.json')
 
->>>>>>> a77906e1
-    data_ = loadmat(r"{}".format(input_path))
-    data_ = np.array(data_["data"])
-    dim = data_[0][0].shape[0]/2
-    if dim == 2:
+    dim = 2
+    # # Load Data
+    if dim ==2:
+        data_ = loadmat(r"{}".format(input_path))
+        data_ = np.array(data_["data"])
         N = len(data_[0])
         input_data = data_.reshape((N, 1))
     elif dim == 3:
         N = len(data_)
         # traj = np.random.choice(np.arange(N), 4, replace=False)
         traj = np.array([6, 8, 3, 5]) - 1
-        input_data = data_[traj]  
-        # input_data = data_[:]
-<<<<<<< HEAD
-=======
+        input_data = data_[traj]
 
-elif input_method == 2:
-    input_path    = os.path.join(dir_path, 'input.mat')
-    input_data    = process_bag.process_bag_file(input_path)
->>>>>>> a77906e1
 
-elif input_method == 2:
-    input_data    = process_bag.process_bag_file(input_path)
-
-<<<<<<< HEAD
-
-=======
->>>>>>> a77906e1
 elif input_method ==3:
     #[Angle, BendedLine, CShape, DoubleBendedLine, GShape, heee, JShape, JShape_2, Khamesh, Leaf_1]
     #[Leaf_2, Line, LShape, NShape, PShape, RShape, Saeghe, Sharpc, Sine, Snake]
     #[Spoon, Sshape, Trapezoid, Worm, WShape, Zshape, Multi_Models_1 Multi_Models_2, Multi_Models_3, Multi_Models_4]
 
-<<<<<<< HEAD
-    data = lasa.DataSet.Saeghe
-=======
+    sub_sample = 3
     data = lasa.DataSet.Snake
->>>>>>> a77906e1
     demos = data.demos 
     sub_sample = 3
     L = len(demos)
@@ -98,10 +61,10 @@
         vel = demos[l].vel[:, ::sub_sample]
         input_data[l, 0] = np.vstack((pos, vel))
 
-<<<<<<< HEAD
-=======
+elif input_method == 3:
+    input_path    = os.path.join(dir_path, 'all.mat')
+    input_data = process_bag.process_bag_file(input_path)
 
->>>>>>> a77906e1
 
 Data, Data_sh, att, x0_all, dt, _, traj_length = load_tools.processDataStructure(input_data)
 plot_reference_trajectories_DS.plot_reference_trajectories_DS(Data, att, 100, 20)
@@ -117,25 +80,9 @@
 }
 
 
-<<<<<<< HEAD
-
-damm = damm_class(Data)         
-if damm.begin() == 0:
-    damm.result(if_plot=True)
-=======
->>>>>>> a77906e1
-
-damm = damm_class(Data)         
-if damm.begin() == 0:
-    damm.result(if_plot=True)
-
-
-<<<<<<< HEAD
-ds_opt = dsopt_class(data_dict, output_path)
-=======
-
+"""
+# # Run ds_opt and output JSON
 ds_opt = dsopt_class(data_dict, os.path.join(dir_path, "output.json"))
->>>>>>> a77906e1
 ds_opt.begin()
 ds_opt.evaluate()
 ds_opt.make_plot()